--- conflicted
+++ resolved
@@ -158,10 +158,10 @@
         }
     }
 
-<<<<<<< HEAD
     updateIfDuplicateOf(node:PrioritySetNode<Priority>|null) {
         return Object.is(this, node);
-=======
+    }
+    
     /**
      * More concise way to get logical time in a reaction.
      */
@@ -188,7 +188,6 @@
      */
     public _getElapsedPhysicalTime(){
         return this.state._app._getElapsedPhysicalTime();
->>>>>>> 2cc768ae
     }
 
     //A reaction defaults to not having a deadline  FIXME: we want the deadline to have access to the same variables
@@ -1207,37 +1206,10 @@
      */
     protected writeValue(value: T):void {
         // console.log("calling _writeValue on: " + this);
-<<<<<<< HEAD
         this.value = value;
-        this.tag = this.parent._app._getcurrentlogicaltime();
+        this.tag = this.parent._app._getCurrentLogicalTime();
         
         this.parent.enqueueReactions(this);
-=======
-        this._value = [this.parent._app._getCurrentLogicalTime(), value];
-        if(this instanceof InPort){
-            // Input ports can trigger reactions for the reactor
-            // they are attached to.
-            for (let r of this.parent._reactions) {
-                if (r.triggers.includes(this)) {
-                    //Create a PrioritySetNode for this reaction and push the node to the reaction queue
-                    let prioritizedReaction = new PrioritizedReaction(r, this.parent._app._getReactionID());
-                    this.parent._app._scheduleReaction(prioritizedReaction);
-                }
-            }
-        } else {
-            // Output ports can trigger reactions for a reactor containing the
-            // reactor they are attached to.
-            if(this._hasGrandparent() && this.parent._getParent()){
-                for (let r of (this.parent._getParent() as Reactor)._reactions) {
-                    if (r.triggers.includes(this)) {
-                        //Create a PrioritySetNode for this reaction and push the node to the reaction queue
-                        let prioritizedReaction = new PrioritizedReaction(r, this.parent._app._getReactionID());
-                        this.parent._app._scheduleReaction(prioritizedReaction);
-                    }
-                }
-            }
-        }
->>>>>>> 2cc768ae
 
         for(const port of this._connectedSinkPorts){
             port.writeValue(value);
@@ -1250,11 +1222,7 @@
      * Returns false otherwise
      */
     public isPresent(){
-<<<<<<< HEAD
-        if(this.value && timeInstantsAreEqual(this.tag, this.parent._app._getcurrentlogicaltime() )){
-=======
-        if(this._value && timeInstantsAreEqual(this._value[0],this.parent._app._getCurrentLogicalTime() )){
->>>>>>> 2cc768ae
+        if(this.value && timeInstantsAreEqual(this.tag, this.parent._app._getCurrentLogicalTime() )){
             return true;
         } else {
             return false;
@@ -1657,28 +1625,16 @@
                     // Test if this reaction has a deadline which has been violated.
                     // This is the case if the reaction has a registered deadline and
                     // logical time + timeout < physical time
-<<<<<<< HEAD
-                    // FIXME: deadlines are temporarily disabled.
+                    // FIXME: temporarily disabled deadlines
                     // if(r.deadline && compareNumericTimeIntervals( 
                     //         numericTimeSum(this._currentLogicalTime[0], timeIntervalToNumeric(r.deadline.getTimeout())),
                     //         currentPhysicalTime)){
                     //     console.log("handling deadline violation");
                     //     r.deadline.handler();
                     // } else {
-                    //     console.log("reacting...");
+                    //     // console.log("reacting...");
                     //     r.react();
                     // }
-=======
-                    if(r.deadline && compareNumericTimeIntervals( 
-                            numericTimeSum(this._currentLogicalTime[0], timeIntervalToNumeric(r.deadline.getTimeout())),
-                            currentPhysicalTime)){
-                        console.log("handling deadline violation");
-                        r.deadline.handler();
-                    } else {
-                        // console.log("reacting...");
-                        r.react();
-                    }
->>>>>>> 2cc768ae
                     headReaction = this._reactionQ.pop();
                 }
 
