--- conflicted
+++ resolved
@@ -1866,21 +1866,16 @@
      */
     public _setTimer(timer: Timer) {
         Log.global.debug(">>>>>>>>>>>>>>>>>>>>>>>>Setting timer: " + timer);
-<<<<<<< HEAD
         let startTime;
         if (timer.offset.isZero()) {
             // getLaterTime always returns a microstep of zero, so handle the
             // zero offset case explicitly.
-            startTime = this.util.time.getCurrentLogicalTime().getMicroStepLater();
-        } else {
-            startTime = this.util.time.getCurrentLogicalTime().getLaterTime(timer.offset);
+            startTime = this.util.time.getCurrentTag().getMicroStepLater();
+        } else {
+            startTime = this.util.time.getCurrentTag().getLaterTag(timer.offset);
         }
         this.schedule(new Event(timer, startTime, null));
-=======
-        this.schedule(new Event(timer, 
-            this.util.time.getCurrentTag().getLaterTag(timer.offset), 
-            null));
->>>>>>> 511176e7
+
     }
 
     /**
