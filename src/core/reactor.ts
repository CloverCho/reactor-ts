/**
 * Core of the reactor runtime.
 * 
 * @author Marten Lohstroh (marten@berkeley.edu),
 * @author Matt Weber (matt.weber@berkeley.edu)
 */

import { PrecedenceGraphNode, PrioritySetNode, PrioritySet, PrecedenceGraph, Log } from './util';
import { TimeValue, TimeUnit, Tag, Origin, getCurrentPhysicalTime, UnitBasedTimeValue, Alarm } from './time';
Log.global.level = Log.levels.DEBUG;

//---------------------------------------------------------------------//
// Types                                                               //
//---------------------------------------------------------------------//

/**
 * Type that denotes the absence of a value.
 * @see Variable
 */
export type Absent = undefined;

/**
 * Conditional type for argument lists of reactions. If the type variable
 * `T` is inferred to be a subtype of `Variable[]` it will yield `T`; it  
 * will yield `never` if `T` is not a subtype of `Variable[]`.
 * @see Reaction
 */
export type ArgList<T> = T extends Variable[] ? T : never;

/**
 * Type for data exchanged between ports.
 */
export type Present = (number | string | boolean | symbol | object | null);

/**
 * A number that indicates a reaction's position with respect to other
 * reactions in an acyclic precendence graph.
 * @see ReactionQueue
 */
export type Priority = number;

/**
 * A variable is a port, action, or timer (all of which implement the interface
 * `Readable`). Its value is therefore readable using `get`, and may be writable
 * using `set`. When `isPresent` is called on a variable, it will return true if
 * the value is defined at the current logical time, and false otherwise.
 * Variables may also refer to ports of a contained reactors. To allow a dotted
 * style of port referencing that is common in Lingua Franca, hierarchical
 * references may be represented by an object of which the own properties have
 * keys that denote the names of the referenced ports. For example, we could
 * write `Foo.bar`, where `Foo` is the name of a contained reactor and `bar` the
 * name of the referenced port. In this case, `Foo` would be the name of the
 * argument passed into a `react` function, and the type of that argument would
 * be `{bar: Readable<T>|Writable<T>}`.
 * @see Readable
 * @see Writable
 */
export type Variable = Readable<unknown> |
    Writable<unknown> |
{
    [name: string]: (Readable<unknown>
        | Writable<unknown>)
};


//---------------------------------------------------------------------//
// Constants                                                           //
//---------------------------------------------------------------------//

const DefaultMinInterarrival = new UnitBasedTimeValue(1, TimeUnit.nsec);

//---------------------------------------------------------------------//
// Interfaces                                                          //
//---------------------------------------------------------------------//

/**
 * Interface for readable variables.
 */
export interface Readable<T> {
    get: () => T | Absent;
}

/**
 * Interface for schedulable actions.
 */
<<<<<<< HEAD
export interface Schedulable<T> extends Readable<T> {
=======
export interface Schedulable<T extends Present> extends Readable<T> {
>>>>>>> ce47460d
    schedule: (extraDelay: TimeValue | 0, value: T) => void;
}

/**
 * Interface for writable ports.
 */
export interface Writable<T> extends Readable<T> {
    set: (value: T) => void;
}

/**
 * Interface for proxy objects used to make ports writable.
 */
export interface Proxy<T extends Present> extends Writable<T> {
    isProxyOf: (port: Port<any>) => boolean;
    getPort(): Port<T>;
}

/**
 * Interface for objects that have a name.
 */
export interface Named {
    /* Return the fully qualified name of this object. */
    getFullyQualifiedName(): string;

    /* Get the name of this object. */
    getName(): string;

    /* Set the alternative name for this object */
    setAlias(name: string): void;
}

//---------------------------------------------------------------------//
// Core Reactor Classes                                                //
//---------------------------------------------------------------------//

/**
 * 
 */
class Descendant implements Named {

    private alias: string | undefined;

    constructor(protected __parent__: Descendant | null) {

    }

    /**
     * Return a string that identifies this component.
     * The name is a path constructed as TopLevelParentName/.../ParentName/ThisReactorsName
     */
    getFullyQualifiedName(): string {
        var path = "";
        if (this.__parent__ != null) {
            path = this.__parent__.getFullyQualifiedName();
        }
        if (path != "") {
            path += "/" + this.getName();
        } else {
            path = this.getName();
        }
        return path;
    }

    public getName(): string {
        var count = 0;
        var suffix = "";
        if (this.alias) {
            return this.alias;
        } else if (this.__parent__) {
            for (const [key, value] of Object.entries(this.__parent__)) {
                if (value === this) {
                    return `${key}`;
                }
                // Count instantiations of the same object among entries
                // in order to report unique names (within the scope of
                // the reactor) for each entry.
                if (value && this.constructor === value.constructor) {
                    count++;
                }
            }
        }
        if (count > 0) {
            suffix = "(" + count + ")";
        }
        return this.constructor.name + suffix;
    }

    public setAlias(name: string) {
        this.alias = name;
    }
}


/**
 * Generic base class for reactions. The type parameter `T` denotes the
 * type of the argument list that the function `react` is applied to when
 * this reaction gets triggered.
 */
export class Reaction<T> implements PrecedenceGraphNode<Priority>, PrioritySetNode<Priority> {

    /** Priority derived from this reaction's location in 
     *  the directed acyclic precedence graph. */
    private priority: Priority = Number.MAX_SAFE_INTEGER;
    
    /**
     * Collection of utility functions accessible from within the `react` function.
     */
    readonly util: ReactorUtils;

    /**
     * 
     */
    readonly state = {};

    private next: PrioritySetNode<Priority> | undefined;

    getNext(): PrioritySetNode<Priority> | undefined {
        return this.next;
    }

    setNext(node: PrioritySetNode<Priority> | undefined) {
        this.next = node;
    }

    public toString(): string {
        return this.__parent__.getFullyQualifiedName() + "[R" + this.__parent__.getReactionIndex(this) + "]";
    }

    public setReact(r: (...args: ArgList<T>) => void): this {
        return this;
    }

    getDependencies(): [Set<Variable>, Set<Variable>] {
        var deps: Set<Variable> = new Set();
        var antideps: Set<Variable> = new Set();
        var vars = new Set();
        for (let a of this.args.tuple.concat(this.trigs.list)) {
            if (a instanceof Port) {
                if (this.__parent__._isUpstream(a)) {
                    deps.add(a);
                }
                if (this.__parent__._isDownstream(a)) {
                    antideps.add(a);
                }
            } else if (a instanceof Writer) {
                if (this.__parent__._isDownstream(a.getPort())) {
                    antideps.add(a.getPort());
                }
            } else {
                // Handle hierarchical references.
                for (let p of Object.getOwnPropertyNames(a)) {
                    let prop = Object.getOwnPropertyDescriptor(a, p);
                    if (prop?.value instanceof Port) {
                        if (this.__parent__._isUpstream(prop.value)) {
                            deps.add(prop.value);
                        }
                        if (this.__parent__._isDownstream(prop.value)) {
                            antideps.add(prop.value);
                        }
                    }
                }
            }
        }
        return [deps, antideps];
    }

    getPriority(): Priority {
        return this.priority;
    }

    hasPriorityOver(node: PrioritySetNode<Priority> | undefined): boolean {
        if (node != null && this.getPriority() < node.getPriority()) {
            return true;
        } else {
            return false;
        }
    }

    updateIfDuplicateOf(node: PrioritySetNode<Priority> | undefined) {
        return Object.is(this, node);
    }

    /** 
     * Construct a new Reaction by passing in a reference to the reactor that contains it,
     * the variables that trigger it, and the arguments passed to the react function.
     * @param state state shared among reactions
     */
    constructor(
        private __parent__: Reactor,
        public trigs: Triggers,
        public args: Args<ArgList<T>>,
        public react: (...args: ArgList<T>) => void,
        public deadline?: TimeValue,
        public late: (...args: ArgList<T>) => void = () => { Log.global.warn("Deadline violation occurred!") }) { // FIXME: make these private and have getters
        this.state = __parent__.state;
        this.util = __parent__.util;
    }

    /**
     * Derived classes must implement this method. Because it is used in a very unusual
     * way -- only by the execution engine, which will apply it to the arguments that
     * were passed into the constructor -- TypeScript will report errors that have to
     * be suppressed by putting //@ts-ignore on the line before the definitions of derived
     * implementations of this method.
     * @param args The arguments to with this function is to be applied.
     */
    //public abstract react(...args:ArgList<T>): void;

    // public late(...args:ArgList<T>): void {
    //     Log.global.warn("Deadline violation occurred!")
    // }

    //    private values: Map<Readable<unknown>, unknown> = new Map();

    public doReact() {

        Log.debug(this, () => ">>> Reacting >>> " + this.constructor.name + " >>> " + this.toString());
        Log.debug(this, () => "Reaction deadline: " + this.deadline);

        // Test if this reaction has a deadline which has been violated.
        // This is the case if the reaction has a defined timeout and
        // logical time + timeout < physical time

        if (this.deadline &&
            this.util.getCurrentTag()
                .getLaterTag(this.deadline)
                .isSmallerThan(new Tag(getCurrentPhysicalTime(), 0))) {
            this.late.apply(this, this.args.tuple);
        } else {
            this.react.apply(this, this.args.tuple); // on time
        }
    }

    /**
     * Setter for reaction deadline. Once a deadline has been set
     * the deadline's timeout will determine whether the reaction's 
     * react function or the deadline's handle function will be invoked.
     * If a deadline has not been set the reaction's react function
     * will be invoked once triggered. 
     * @param deadline The deadline to set to this reaction.
     */
    setDeadline(deadline: TimeValue): this {
        this.deadline = deadline;
        return this;
    }

    /**
     * Setter for reaction priority. This should
     * be determined by topological sort of reactions.
     * @param priority The priority for this reaction.
     */
    public setPriority(priority: number) {
        this.priority = priority;
    }
}

/**
 * An event is caused by a timer or a scheduled action. 
 * Each event is tagged with a time instant and may carry a value 
 * of arbitrary type. The tag will determine the event's position
 * with respect to other events in the event queue.
 */
class Event<T> implements PrioritySetNode<Tag> {

    private next: Event<unknown> | undefined;

    /**
     * Constructor for an event.
     * @param trigger The trigger of this event.
     * @param tag The tag at which this event occurs.
     * @param value The value associated with this event. 
     * 
     */
    constructor(public trigger: Action<Present> | Timer, public tag: Tag, public value: T) {
    }

    hasPriorityOver(node: PrioritySetNode<Tag> | undefined) {
        if (node) {
            return this.getPriority().isSmallerThan(node.getPriority());
        } else {
            return false;
        }
    }

    updateIfDuplicateOf(node: PrioritySetNode<Tag> | undefined) {
        if (node && node instanceof Event) {
            if (this.trigger === node.trigger && this.tag.isSimultaneousWith(node.tag)) {
                node.value = this.value; // update the value
                return true;
            }
        }
        return false;
    }

    // getID(): [Variable, TimeInstant] {
    //     return [this.trigger, this.time];
    // }

    getNext(): Event<unknown> | undefined {
        return this.next;
    }

    setNext(node: Event<unknown> | undefined) {
        this.next = node;
    }

    getPriority(): Tag {
        return this.tag;
    }
}

/**
 * An action denotes a self-scheduled event.
 * An action, like an input, can cause reactions to be invoked.
 * Whereas inputs are provided by other reactors, actions are scheduled
 * by this reactor itself, either in response to some observed external
 * event or as a delayed response to some input event. The action can be
 * scheduled by a reactor by invoking the schedule function in a reaction
 * or in an asynchronous callback that has been set up in a reaction.
 */
export class Action<T extends Present> extends Descendant implements Readable<T> {

    origin: Origin;
    minDelay: TimeValue;
    minInterArrival: TimeValue = DefaultMinInterarrival;
    //name: string;

    // A value is available to any reaction triggered by this action.
    // The value is not directly associated with a timestamp because
    // every action needs a timestamp (for _isPresent()) and only
    // some actions carry values. 

    value: T | Absent = undefined;

    // The most recent time this action was scheduled.
    // Used by the isPresent function to tell if this action
    // has been scheduled for the current logical time.

    private timestamp: Tag | undefined;

    public update(e: Event<unknown>) {

        if (!e.tag.isSimultaneousWith(this.__parent__.util.getCurrentTag())) {
            throw new Error("Time of event does not match current logical time.");
        }
        if (e.trigger == this) {
            //@ts-ignore
            this.value = e.value;
            this.timestamp = e.tag;
            this.__parent__.triggerReactions(e);
        } else {
            throw new Error("Attempt to update action using incompatible event.");
        }
    }

    /**
     * Returns true if this action was scheduled for the current
     * logical time. This result is not affected by whether it
     * has a value.
     */
    private isPresent() {
        if (this.timestamp === undefined) {
            // This action has never been scheduled before.
            return false;
        }
        if (this.timestamp.isSimultaneousWith(this.__parent__.util.getCurrentTag())) {
            return true;
        } else {
            return false;
        }
    }

    public isChildOf(r: Reactor): boolean {
        if (this.__parent__ && this.__parent__ === r) {
            return true;
        }
        return false;
    }

    /**
     * Called on an action within a reaction to acquire the action's value.
     * The value for an action is set by a scheduled action event, and is only
     * present for reactions executing at that logical time. When logical time
     * advances, that previously available value is now unavailable.
     * If the action was scheduled with no value, this function returns `null`.
     */
    public get(): T | Absent {
        if (this.isPresent()) {
            return this.value;
        } else {
            return undefined;
        }
    }

    /** 
     * Construct a new action.
     * @param __parent__ The reactor containing this action.
     * @param origin Optional. If physical, then the hardware clock on the local 
     * platform is used to determine the tag of the resulting event. If logical, 
     * the current logical time (plus one microstep) is used as the offset.
     * @param minDelay Optional. Defaults to 0. Specifies the intrinsic delay of
     * any events resulting from scheduling this action.
     * @param minInterArrival Optional. Defaults to 1 nsec. Specifies the minimum
     * intrinsic delay between to occurrences of this action.
     */
    constructor(protected __parent__: Reactor, origin: Origin, minDelay: TimeValue = new TimeValue(0), minInterArrival: TimeValue = DefaultMinInterarrival) {
        super(__parent__);
        this.origin = origin;
        this.minDelay = minDelay;
    }

    public toString() {
        return this.getFullyQualifiedName();
    }

    public isSchedulable() {
        return false;
    }

}

export class Startup extends Action<Present> {
    constructor(__parent__: Reactor) {
        super(__parent__, Origin.logical)
    }
}

export class Shutdown extends Action<Present> {
    constructor(__parent__: Reactor) {
        super(__parent__, Origin.logical)
    }
}

export class Parameter<T> implements Readable<T> {
    constructor(private value: T) {
    }
    get(): T {
        return this.value;
    }
}

// It's valid to create state for a reactor without initializing it to a value,
// so the type of State is T | undefined.
export class State<T> implements Readable<T>, Writable<T> {

    constructor(private value: T) {
    }

    get(): T {
        return this.value;
    };

    set(value: T) {
        this.value = value;
    };

}

export class Scheduler<T extends Present> implements Readable<T>, Schedulable<T> {

    constructor(private __parent__: Reactor, private action: Action<T>) {

    }

    get(): T | Absent {
        return this.action.get();
    }

    /**
     * Schedule this action. An event for this action will be
     * created and pushed onto the event queue. If the same action
     * is scheduled multiple times for the same logical time, the value
     * associated with the last invocation of the this function determines
     * the value attached to the action at that logical time.
     * @param extraDelay An additional scheduling delay on top of the intrinsic
     * delay of the action. See
     * https://github.com/icyphy/lingua-franca/wiki/Language-Specification#Action-Declaration.
     * @param value An optional value to be attached to this action.
     * The value will be available to reactions depending on this action.
     */
    schedule(extraDelay: TimeValue | 0, value: T) {
        if (!(extraDelay instanceof TimeValue)) {
            extraDelay = new TimeValue(0);
        }
        
        var tag = this.__parent__.util.getCurrentTag();
        var delay = this.action.minDelay.add(extraDelay);

        if (this.action instanceof Startup) {
            // Add all reactions triggered by startup directly to the reaction queue.
            this.action.update(new Event(this.action, tag, value));
            return;
        }

        if (this.action.origin == Origin.physical) {
            tag = new Tag(getCurrentPhysicalTime(), 0);
        }

        tag = tag.getLaterTag(delay);

        if (this.action.origin == Origin.logical) {
            tag = tag.getMicroStepLater();
        }
        
        Log.debug(this, () => "Scheduling " + this.action.origin +
            " action " + this.action.getName() + " with tag: " + tag);

        this.__parent__.util.schedule(new Event(this.action, tag, value));
    }
}

/**
 * A timer is an attribute of a reactor which periodically (or just once)
 * creates a timer event. A timer has an offset and a period. Upon initialization
 * the timer will schedule an event at the given offset from starting wall clock time.
 * Whenever this timer's event comes off the event queue, it will 
 * reschedule the event at the current logical time + period in the future. A 0 
 * period indicates the timer's event is a one-off and should not be rescheduled.
 */
export class Timer extends Descendant implements Readable<Tag> {

    private tag: Tag | undefined;

    get(): Tag | Absent {
        if (this.tag && this.tag.isSimultaneousWith(this.__parent__.util.getCurrentTag())) {
            return this.tag;
        } else {
            return undefined;
        }
    }

    isPresent(): boolean {
        if (this.get() !== undefined) {
            return true;
        }
        return false;
    }

    period: TimeValue;
    offset: TimeValue;

    /**
     * Timer constructor. 
     * @param __parent__ The reactor this timer is attached to.
     * @param offset The interval between the start of execution and the first
     * timer event. Cannot be negative.
     * @param period The interval between rescheduled timer events. If 0, will
     * not reschedule. Cannot be negative.
     */
    constructor(protected __parent__: Reactor, offset: TimeValue | 0, period: TimeValue | 0) {
        super(__parent__);
        if (!(offset instanceof TimeValue)) {
            this.offset = new TimeValue(0);
        } else {
            this.offset = offset;
        }

        if (!(period instanceof TimeValue)) {
            this.period = new TimeValue(0);
        } else {
            this.period = period;
        }
    }

    /**
     * Update the current value of this timer in accordance with the given
     * event, and trigger any reactions that list this timer as their trigger.
     * @param e Timestamped event.
     */
    public update(e: Event<unknown>) {
        if (!e.tag.isSimultaneousWith(this.__parent__.util.getCurrentTag())) {
            throw new Error("Time of event does not match current logical time.");
        }
        if (e.trigger == this) {
            this.tag = e.tag;
            this.__parent__.triggerReactions(e);
        }
    }

    public toString() {
        return "Timer from " + this.__parent__.getFullyQualifiedName() + " with period: " + this.period + " offset: " + this.offset;
    }
}

export class Mutation<T> extends Reaction<T> {

    /**
     * @override
     */
    public toString(): string {
        return this.parent.getFullyQualifiedName() + "[M" + this.parent.getMutationIndex(this) + "]";
    }

    readonly parent: Reactor;

    constructor(
        __parent__: Reactor,
        public trigs: Triggers,
        public args: Args<ArgList<T>>,
        public react: (...args: ArgList<T>) => void,
        public topology: Topology,
        public deadline?: TimeValue,
        public late: (...args: ArgList<T>) => void = () => { Log.global.warn("Deadline violation occurred!") }) { // FIXME: make these private and have getters
        super(__parent__, trigs, args, react, deadline, late);
        this.parent = __parent__;
    }
}

export class Args<T extends Variable[]> {
    tuple: T;
    constructor(...args: T) {
        this.tuple = args;
    }
}

export class Triggers {
    list: Variable[];
    constructor(trigger: Variable, ...triggers: Variable[]) {
        this.list = triggers.concat(trigger)
    }
}

/**
 * A reactor is a software component that reacts to input events,
 * timer events, and action events. It has private state variables
 * that are not visible to any other reactor. Its reactions can
 * consist of altering its own state, sending messages to other
 * reactors, or affecting the environment through some kind of
 * actuation or side effect.
 */
export abstract class Reactor extends Descendant {  // FIXME: may create a setter for an alias rather than put a mandatory name in the constructor

    protected _isActive = false;

    public state = {};

    private _triggerMap: Map<Variable, Set<Reaction<any>>> = new Map();

    private _dependsOnReactions: Map<Port<Present>, Set<Reaction<unknown>>> = new Map();

    private _dependentReactions: Map<Port<Present>, Set<Reaction<unknown>>> = new Map();

    // private _dependsOnPorts: Map<Reaction<unknown>, Set<Port<unknown>>> = new Map();

    // private _dependentOnPorts: Map<Reaction<unknown>, Set<Port<unknown>>> = new Map();

    private _sourcePort: Map<Port<Present>, Port<Present>> = new Map();

    private _destinationPorts: Map<Port<Present>, Set<Port<Present>>> = new Map();

    private _startupActions: Set<Startup> = new Set(); // FIXME: use these so we can make startup and shutdown private

    private _shutdownActions: Set<Action<Present>> = new Set();

    private isTrigger<T extends Present>(trigger: Port<T> | Action<T> | Timer) {

    }

    /**
     * Generic helper function that turns a list of rest parameters into a VarList.
     * It is necessary to pass `args` given to the constructor of a reaction
     * through this function in order to ensure type safety. Otherwise, the 
     * inferred type will collapse to `Array<T>` where `T` is the union type 
     * of all elements found in the list, which is far less specific than the
     * return type inferred for this function.
     * @param args
     * @see {@link https://github.com/Microsoft/TypeScript/pull/24897} 
     * for further information.
     * @see Reaction
     */
    //readonly check = <X extends Variable[]>(...args: X) => args;

    /** Reactions added by the implemented of derived reactor classes. */
    protected _reactions: Reaction<any>[] = [];

    private _mutations: Mutation<any>[] = []; // FIXME: introduce mutations

    public startup = new Startup(this);

    public shutdown = new Shutdown(this);

    protected app: App;

    protected topology: Topology;

    public util: ReactorUtils;

    protected getWritable<T extends Present>(port: Port<T>): Writable<T> {
        // FIXME: Implement checks to ensure that port is allowed to be written to.
        return new Writer(port);
    }

    // protected getTrigger<T extends Readable<ValueOrTime<T,S>>, S extends Present>(variable: T): Readable<ValueOrTime<T,S>> {
    //     return new Trigger(this, variable);
    // }

    public getReactionIndex(reaction: Reaction<any>): number {
        for (let i = 0; i < this._reactions.length; i++) {
            if (Object.is(reaction, this._reactions[i])) {
                return i;
            }
        }
        throw new Error("Reaction is not listed.");
    }

    public getMutationIndex(mutation: Mutation<any>): number {
        for (let i = 0; i < this._mutations.length; i++) {
            if (Object.is(mutation, this._mutations[i])) {
                return i;
            }
        }
        throw new Error("Mutation is not listed.");
    }

    /**
     * Return the set of downstream ports that this reactor connects 
     * to the given port.
     * @param port The port to look up its destinations for.
     */
    public getDestinations(port: Port<Present>): Set<Port<Present>> {
        if (this.__parent__) {
            let dests = (this.__parent__ as Reactor)._destinationPorts.get(port);
            if (dests) {
                return dests;
            }
        }
        return new Set();
    }

    /**
     * Return the upstream port that this reactor connects to the given port.
     * @param port The port to look up its source for.
     */
    public getSource(port: Port<Present>): Port<Present> | undefined {
        if (this.__parent__) {
            return (this.__parent__ as Reactor)._sourcePort.get(port); // FIXME: weird cast
        }
    }

    /**
     * Return the set of reactions within this reactor that are dependent on
     * the given port.
     * @param port The port to look up its depdendent reactions for.
     */
    public getDownstreamReactions(port: Port<Present>): Set<Reaction<unknown>> {
        var reactions = this._dependentReactions.get(port);
        if (reactions) {
            return reactions;
        } else {
            return new Set();
        }
    }

    /**
     * Return the set of reactions within this reactor that the given port 
     * depends on.
     * @param port The port to look up its depdendent reactions for.
     */
    public getUpstreamReactions(port: Port<Present>): Set<Reaction<unknown>> {
        var reactions = this._dependsOnReactions.get(port);
        if (reactions) {
            return reactions;
        } else {
            return new Set();
        }
    }


    protected getSchedulable<T extends Present>(action: Action<T>): Schedulable<T> {
        return new Scheduler(this, action); /// FIXME: check whether action is local
    }

    // protected addReaction<T>(reaction: Reaction<T>): void {
    //     // FIXME: We could also construct the reaction in this function.
    //     // That saves having to pass in a reference to `this`.
    //     // Ensure that arguments are compatible with implementation of react().
    //     (function<X>(args: ArgList<X>, fun: (...args:ArgList<X>) => void): void {
    //     })(reaction.args.tuple, reaction.react);

    //     this._reactions.push(reaction);
    //     // Stick this reaction into the trigger map to ensure it gets triggered.
    //     for (let t of reaction.trigs.list) {
    //         let s = this._triggerMap.get(t);
    //         if (s == null) {
    //             s = new Set();
    //             this._triggerMap.set(t, s);
    //         }
    //         s.add(reaction);
    //         // Record this trigger as a dependency.
    //         if (t instanceof Port) {
    //             this._addDependency(t, reaction);
    //         } else {
    //             Log.global.debug(">>>>>>>> not a dependency:" + t); // FIXME: Handle hierarchical references!
    //         }
    //     }
    //     for (let a of reaction.args.tuple) {
    //         if (a instanceof Port) {
    //             if (this._isUpstream(a)) {
    //                 this._addDependency(a, reaction);
    //             } else if (this._isDownstream(a)) {
    //                 this._addAntiDependency(a, reaction);
    //             } else {
    //                 throw new Error("Encountered argument that is neither a dependency nor an antidependency.");
    //             }
    //         }
    //         // Only necessary if we want to add actions to the dependency graph.
    //         if (a instanceof Action) {
    //             // dep
    //         }
    //         if (a instanceof Scheduler) {
    //             // antidep
    //         }
    //         if (a instanceof Writer) {
    //             this._addAntiDependency(a.getPort(), reaction);
    //         }
    //     }

    //     //return reaction;
    // }

    private recordDeps(reaction: Reaction<any>) {
        // Stick this reaction into the trigger map to ensure it gets triggered.
        for (let t of reaction.trigs.list) {
            // If a reaction is triggered by a child reactor's port,
            // it needs to be inserted into the child reactor's trigger map
            // instead of this reactor's trigger map
            let tMap: Map<Variable, Set<Reaction<any>>>;
            let portParent: Reactor | undefined;
            if (t instanceof Port && !t.isChildOf(this)) {
                // Obtain the child reactor's trigger map
                for (let childReactor of this._getChildren()) {
                    if (t.isChildOf(childReactor)) {
                        portParent = childReactor;
                        break;
                    }
                }
                if (portParent === undefined) {
                    throw new Error("Port " + t + " is a trigger for reaction " + reaction
                        + " but is neither a child of the reactor containing the reaction"
                        + " or that reactor's children.")
                }
                tMap = portParent._triggerMap
            } else {
                // Use this reactor's trigger map
                tMap = this._triggerMap
            }
            let s = tMap.get(t);
            if (s == undefined) {
                s = new Set();
                tMap.set(t, s);
            }
            s.add(reaction);
            // Record this trigger as a dependency.
            if (t instanceof Port) {
                // The ports of hierarchical references are still given as ports
                this._addDependency(t, reaction);
            } else {
                Log.debug(this, () => ">>>>>>>> not a dependency: " + t);
            }
        }
        for (let a of reaction.args.tuple) {
            if (a instanceof Port) {
                if (this._isUpstream(a)) {
                    this._addDependency(a, reaction);
                } else if (this._isDownstream(a)) {
                    this._addAntiDependency(a, reaction);
                } else {
                    throw new Error("Encountered argument that is neither a dependency nor an antidependency.");
                }
            }
            // Only necessary if we want to add actions to the dependency graph.
            if (a instanceof Action) {
                // dep
            }
            if (a instanceof Scheduler) {
                // antidep
            }
            if (a instanceof Writer) {
                this._addAntiDependency(a.getPort(), reaction);
            }
        }
    }

    public addReaction<T>(trigs: Triggers, args: Args<ArgList<T>>,
        react: (this: Reaction<T>, ...args: ArgList<T>) => void, deadline?: TimeValue,
        late: (this: Reaction<T>, ...args: ArgList<T>) => void =
            () => { Log.global.warn("Deadline violation occurred!") }) {
        let reaction = new Reaction(this, trigs, args, react, deadline, late);
        this._reactions.push(reaction);
        this.recordDeps(reaction);
    }

    public addMutation<T>(trigs: Triggers, args: Args<ArgList<T>>,
        react: (this: Mutation<T>, ...args: ArgList<T>) => void, deadline?: TimeValue,
        late: (this: Mutation<T>, ...args: ArgList<T>) => void =
            () => { Log.global.warn("Deadline violation occurred!") }) {
        let mutation = new Mutation(this, trigs, args, react, this.topology, deadline, late);
        this._mutations.push(mutation);
        this.recordDeps(mutation);
    }

    public getPrecedenceGraph(): PrecedenceGraph<Reaction<unknown> | Mutation<unknown>> {
        var graph: PrecedenceGraph<Reaction<unknown> | Mutation<unknown>> = new PrecedenceGraph();

        for (let r of this._getChildren()) {
            graph.merge(r.getPrecedenceGraph());
        }

        let prev: Reaction<unknown> | Mutation<unknown> | null = null;
        prev = this.collectDependencies(graph, this._mutations, prev);
        prev = this.collectDependencies(graph, this._reactions, prev);

        return graph;

    }

    private collectDependencies(graph: PrecedenceGraph<Reaction<unknown> | Mutation<unknown>>,
        nodes: Reaction<unknown>[] | Mutation<unknown>[],
        prev: Reaction<unknown> | Mutation<unknown> | null) {
        for (let i = 0; i < nodes.length; i++) {
            let r = nodes[i];
            graph.addNode(r);
            // Establish dependencies between reactions
            // depending on their ordering inside the reactor.
            if (prev) {
                graph.addEdge(r, prev);
            }
            var deps = r.getDependencies();
            // look upstream
            for (let d of deps[0]) {
                if (d instanceof Port) {
                    graph.addEdges(r, d.getUpstreamReactions());
                } else {
                    Log.global.error("Found dependency that is not a port")
                }
            }
            // look downstream
            for (let d of deps[1]) {
                if (d instanceof Port) {
                    graph.addBackEdges(r, d.getDownstreamReactions());
                } else {
                    Log.global.error("Found antidependency that is not a port")
                }
            }
            prev = r;
        }
        return prev;
    }

    private _addDependency(port: Port<Present>, reaction: Reaction<any>): void {
        let s = this._dependentReactions.get(port);
        if (s == null) {
            s = new Set();
            this._dependentReactions.set(port, s);
        }
        s.add(reaction);
    }

    private _addAntiDependency(port: Port<Present>, reaction: Reaction<any>): void {
        let s = this._dependsOnReactions.get(port);
        if (s == null) {
            s = new Set();
            this._dependsOnReactions.set(port, s);
        }
        s.add(reaction);
    }

    /**
     * Assign a value to this port at the current logical time.
     * Put the reactions this port triggers on the reaction 
     * queue and recursively invoke this function on all connected output ports.
     * @param value The value to assign to this port.
     */
    public _propagateValue<T extends Present>(src: Port<T>): void {
        var value = src.get();
        if (value === undefined) {
            Log.debug(this, () => "Retrieving null value from " + src.getFullyQualifiedName());
            return;
        }
        var reactions = this._triggerMap.get(src);
        // Push triggered reactions onto the reaction queue.
        if (reactions != undefined) {
            for (let r of reactions) {
                this.app._triggerReaction(r);
            }
        } else {
            Log.global.debug("No reactions to trigger.")
        }
        // Update all ports that the src is connected to.
        var dests = undefined;
        if (src instanceof InPort) {
            dests = this._destinationPorts.get(src);
        } else if (this.__parent__ && this.__parent__ instanceof Reactor) {
            dests = this.__parent__._destinationPorts.get(src); // FIXME: obtain set of writable object from this map
        }
        if (dests != undefined) {
            for (let d of dests) {
                // The following is type safe because we're doing
                // type checks in connect().
                //@ts-ignore
                d.update(this.getWritable(d), value);
            }
        } else {
            Log.global.debug("No downstream receivers.");
        }
    }

    public triggerReactions(e: Event<unknown>) {
        Log.debug(this, () => "Triggering reactions sensitive to " + e.trigger);

        let reactions = this._triggerMap.get(e.trigger);
        if (reactions) {
            for (let r of reactions) {
                this.app._triggerReaction(r);
            }
        }
    }

    /**
     * Create a new reactor.
     * @param __parent__ Parent of this reactor.
     */
    constructor(__parent__: Reactor | null) {
        super(__parent__);
        // if (alias) {
        //     this.setAlias(alias);
        // }
        if (__parent__ != null) {
            this.app = __parent__.app;
        } else {
            if (this instanceof App) {
                this.app = this;
            } else {
                throw new Error("Cannot instantate reactor without a parent.");
            }
        }

        // Even though TypeScript doesn't catch it, the following statement
        // will assign `undefined` if the this is an instance of App.
        this.util = this.app.util;
        this.topology = this.app.topology;

        // NOTE: beware, if this is an instance of App, `this.util` will be `undefined`.
        // Do not attempt to reference during the construction of an App.
        if (!(this instanceof App)) {
            // Add default startup reaction.
            this.addMutation(
                new Triggers(this.startup),
                new Args(),
                function (this) {
                    var reactor = (this.parent as Reactor); // FIXME: make parent private and add
                    // function below part of ReactorUtils
                    //Log.global.log("*** Starting up reactor " + reactor.getFullyQualifiedName());
                    // Schedule startup for all contained reactors.
                    reactor._startupChildren();
                    reactor._setTimers();
                    reactor._isActive = true;
                }
            );

            // Add default shutdown reaction.
            this.addMutation(
                new Triggers(this.shutdown),
                new Args(),
                function (this) {
                    var reactor = (this.parent as Reactor);
                    Log.debug(this, () => "*** Shutting down reactor " + reactor.getFullyQualifiedName());
                    reactor._unsetTimers();
                    // Schedule shutdown for all contained reactors.
                    reactor._shutdownChildren();
                    reactor._isActive = false;
                }
            );
        }
    }

    public _startupChildren() {
        for (let r of this._getChildren()) {
            Log.debug(this, () => "Propagating startup: " + r.startup);
            // Note that startup reactions are scheduled without a microstep delay
            this.getSchedulable(r.startup).schedule(0, null);
        }
    }

    public _shutdownChildren() {
        Log.global.debug("Shutdown children was called")
        for (let r of this._getChildren()) {
            Log.debug(this, () => "Propagating shutdown: " + r.shutdown);
            this.getSchedulable(r.shutdown).schedule(0, null);
        }
    }

    public isChildOf(parent: Reactor) {
        if (this.__parent__ === parent) {
            return true;
        } else {
            return false;
        }
    }

    /**
     * Obtain the set of this reactor's child reactors.
     * Watch out for cycles!
     * This function ignores reactor attributes which reference
     * this reactor's parent and this reactor's app.
     * It is an error for a reactor to be a child of itself.
     */
    private _getChildren(): Set<Reactor> {
        let children = new Set<Reactor>();
        for (const [key, value] of Object.entries(this)) {
            // If pointers to other non-child reactors in the hierarchy are not
            // excluded (eg. value != this.parent) this function will loop forever.
            if (value instanceof Reactor && value != this.__parent__ && !(value instanceof App)) {
                // A reactor may not be a child of itself.
                if (value === this) {
                    throw new Error("A reactor may not have itself as an attribute." +
                        " Reactor attributes of a reactor represent children" +
                        " and a reactor may not be a child of itself");
                }
                children.add(value);
            }
        }
        return children;
    }

    // public _registerStartupShutdown(startup: Startup, shutdown: Action<unknown>) {
    //     // FIXME: do hierarchy check to ensure that this reactors should have access to these actions.
    //     this._startupActions.add(startup);
    //     this._shutdownActions.add(shutdown);
    // }

    /**
     * Returns the set of reactions owned by this reactor.
     */
    public _getReactions(): Set<Reaction<unknown>> {
        var set: Set<Reaction<unknown>> = new Set();
        for (let entry of this._reactions) {
            set.add(entry);
        }
        return set;
    }

    public _isDownstream(arg: Port<Present>) {
        if (arg instanceof InPort) {
            if (arg.isGrandChildOf(this)) {
                return true;
            }
        } else {
            if (arg.isChildOf(this)) {
                return true;
            }
        }
        return false;
    }

    public _isUpstream(arg: Port<Present>) {
        if (arg instanceof OutPort) {
            if (arg.isGrandChildOf(this)) {
                return true;
            }
        } else {
            if (arg.isChildOf(this)) {
                return true;
            }
        }
        return false;
    }

    // public _inScope(var: Variable<any>): boolean {
    //     return false;
    // }



    /**
     * Returns true if a given source port can be connected to the
     * given destination port. False otherwise. Valid connections
     * must:
     * (1) satisfy particular hierachical constraints following 
     * from the scope rules of reactors; and
     * (2) not introduce cycles.
     * @param src The start point of the tried connection.
     * @param dst The end point of the tried connection.
     */
    public canConnect<D extends Present, S extends D>(src: Port<S>, dst: Port<D>): boolean {
        // 1. Rule out self loops. 
        //   - (including trivial ones)
        if (src === dst) {
            return false;
        }

        // FIXME: check the local dependency graph to figure out whether this
        // change introduces zero-delay feedback.

        // 2. Rule out write conflicts.
        //   - (between reactors)
        if (this._sourcePort.get(dst) != undefined) {
            return false;
        }

        //   - between reactors and reactions 
        // (NOTE: check also needs to happen in addReaction)
        var antideps = this._dependsOnReactions.get(dst);
        if (antideps != undefined && antideps.size > 0) {
            return false;
        }

        // 3. Assure that the scoping rules are adhered to.
        if (src instanceof OutPort) {
            if (dst instanceof InPort) {
                // OUT to IN
                if (src.isGrandChildOf(this) && dst.isGrandChildOf(this)) {
                    return true;
                } else {
                    return false;
                }
            } else {
                // OUT to OUT
                if (src.isGrandChildOf(this) && dst.isChildOf(this)) {
                    return true;
                } else {
                    return false;
                }
            }
        } else {
            if (src === dst) {
                return false;
            }
            if (dst instanceof InPort) {
                // IN to IN
                if (src.isChildOf(this) && dst.isGrandChildOf(this)) {
                    return true;
                } else {
                    return false;
                }
            } else {
                // IN to OUT
                return false;
            }
        }
    }

    protected _connect<D extends Present, S extends D>(src: Port<S>, dst: Port<D>) {
        //***********
        if (this.canConnect(src, dst)) {
            Log.debug(this, () => "connecting " + src + " and " + dst);
            let dests = this._destinationPorts.get(src);
            if (dests == null) {
                dests = new Set();
            }
            dests.add(dst);
            this._destinationPorts.set(src, dests);
            this._sourcePort.set(dst, src);
        } else {
            throw new Error("ERROR connecting " + src + " to " + dst);
        }
    }

    protected _disconnect(src: Port<Present>, dst: Port<Present>) {
        Log.debug(this, () => "disconnecting " + src + " and " + dst);
        let dests = this._destinationPorts.get(src);
        if (dests != null) {
            dests.delete(dst);
        }
        this._sourcePort.delete(src);
    }

    /**
     * Returns the set of reactions directly owned by this reactor combined with 
     * the recursive set of all reactions of contained reactors.
     */
    // public _getAllReactions(): Set<Reaction<unknown>> {
    //     let reactions = this._getReactions();

    //     // Recursively call this function on child reactors
    //     // and add their timers to the timers set.
    //     let children = this._getChildren();
    //     if(children){
    //         for(const child of children){
    //             if(child){
    //                 let subReactions = child._getAllReactions();
    //                 for(const subReaction of subReactions){
    //                     reactions.add(subReaction);
    //                 }                     
    //             }
    //         }
    //     }
    //     return reactions;
    // }


    /**
     * Set all the timers of this reactor.
     */
    public _setTimers(): void {
        Log.debug(this, () => "Setting timers for: " + this);
        let timers = new Set<Timer>();
        for (const [k, v] of Object.entries(this)) {
            if (v instanceof Timer) {
                this.app._setTimer(v);
            }
        }
    }

    /**
     * Unset all the timers of this reactor.
     */
    public _unsetTimers(): void {
        // Log.global.debug("Getting timers for: " + this)
        let timers = new Set<Timer>();
        for (const [k, v] of Object.entries(this)) {
            if (v instanceof Timer) {
                this.app._unsetTimer(v);
            }
        }
    }

    /**
     * Iterate through this reactor's attributes,
     * and return the set of its ports.
     */
    public _getPorts(): Set<Port<any>> {
        // Log.global.debug("Getting ports for: " + this)
        let ports = new Set<Port<any>>();
        for (const [key, value] of Object.entries(this)) {
            if (value instanceof Port) {
                ports.add(value);
            }
        }
        return ports;
    }

    /**
     * Iterate through this reactor's attributes,
     * and return the set of its actions.
     */
    public _getActions(): Set<Action<any>> {
        // Log.global.debug("Getting actions for: " + this)
        let actions = new Set<Action<any>>();
        for (const [key, value] of Object.entries(this)) {
            if (value instanceof Action) {
                actions.add(value);
            }
        }
        return actions;
    }




    //A reactor's priority represents its order in the topological sort.
    //The default value of -1 indicates a priority has not been set.
    _priority: number = -1;

    //FIXME: assign in constructor?

    toString(): string {
        return this.getFullyQualifiedName();
    }

    /**
     * Recursively sets the app attribute for this reactor and all contained reactors to app.
     * @param app The app for this and all contained reactors.
     */
    // public _setApp(app: App){
    //     // Log.global.debug("Starting _setApp for: " + this._getFullyQualifiedName());
    //     Log.global.debug("Setting app for: " + this);
    //     this._app = app;
    //     // Recursively set the app attribute for all contained reactors to app.
    //     let children = this._getChildren();
    //     if(children){
    //         for(let child of children){
    //             child._setApp(app);
    //         }
    //     }
    // }

    /**
     * Recursively traverse all reactors and verify the 
     * parent property of each component correctly matches its location in
     * the reactor hierarchy.
     */
    public _checkAllParents(parent: Reactor | null) {
        if (this.__parent__ != parent) throw new Error("The parent property for " + this
            + " does not match the reactor hierarchy.");

        // FIXME: check that there exist no copies?
        // This might be difficult...

        let children = this._getChildren();
        for (let child of children) {
            child._checkAllParents(this);
        }

        // Ports have their parent set in constructor, so verify this was done correctly.
        let ports = this._getPorts();
        for (let port of ports) {
            if (!port.isChildOf(this)) {
                throw new Error("A port has been incorrectly constructed as an attribute of " +
                    "a different reactor than the parent it was given in its constructor: "
                    + port);
            }
        }

        let actions = this._getActions();
        for (let action of actions) {
            if (!action.isChildOf(this)) throw new Error("The parent property for " + action
                + " does not match the reactor hierarchy.");
        }

    }

}

export abstract class Port<T extends Present> extends Descendant implements Readable<T> {

    /** The time stamp associated with this port's value. */
    protected tag: Tag | undefined;

    /** The value associated with this port. */
    protected value: T | Absent = undefined;

    // public _connectedSinkPorts: Set<Port<unknown>> = new Set<Port<T>>(); // FIXME: change this into a private map hosted in the reactor
    // public _connectedSourcePort: Port<T>| null = null; // FIXME: change this into a private map hosted in the reactor

    /**
     * Return the transitive closure of reactions dependent on this port.
     */
    public getDownstreamReactions(): Set<Reaction<unknown>> {
        var reactions: Set<Reaction<unknown>> = new Set();
        for (let d of this.__parent__.getDestinations(this)) {
            reactions = new Set([...reactions, ...d.getDownstreamReactions()]);
        }
        reactions = new Set([...reactions, ...this.__parent__.getDownstreamReactions(this)]);
        return reactions;
    }


    /**
     * Return the transitive closure of reactions dependent on this port.
     */
    public getUpstreamReactions(): Set<Reaction<unknown>> {
        var reactions: Set<Reaction<unknown>> = new Set();
        var source = this.__parent__.getSource(this);
        Log.debug(this, () => "Finding upstream reactions for " + this);
        if (source) {
            Log.global.debug(">>>");
            // Reactions upstream (i.e., in other reactors).
            reactions = new Set([...reactions, ...source.getUpstreamReactions()]);
        }
        // Reactions local (i.e., within the reactor).
        reactions = new Set([...reactions, ...this.__parent__.getUpstreamReactions(this)]);
        Log.global.debug("Reactions found!");
        return reactions;
    }

    public isChildOf(r: Reactor): boolean {
        if (this.__parent__ && this.__parent__ === r) {
            return true;
        }
        return false;
    }

    public isGrandChildOf(r: Reactor): boolean {
        if (this.__parent__ && this.__parent__.isChildOf(r)) {
            return true;
        }
        return false;
    }

    /**
     * Returns true if the connected port's value has been set; false otherwise
     */
    public isPresent() {

        Log.debug(this, () => "In isPresent()...")
        Log.debug(this, () => "value: " + this.value);
        Log.debug(this, () => "tag: " + this.tag);
        Log.debug(this, () => "time: " + this.__parent__.util.getCurrentLogicalTime())

        if (this.value !== undefined
            && this.tag !== undefined
            && this.tag.isSimultaneousWith(this.__parent__.util.getCurrentTag())) {
            return true;
        } else {
            return false;
        }
    }

    public update<X extends Present>(writer: Writer<X>, value: X) {
        if (writer.isProxyOf(this)) {
            // Only update the value if the proxy has a reference
            // to this port. If it does, the type variables must
            // match; no further checks are needed.
            Log.debug(this, () => "Updating value of " + this.getFullyQualifiedName());

            //@ts-ignore
            this.value = value;
            Log.debug(this, () => ">> parent: " + this.__parent__);
            this.tag = this.__parent__.util.getCurrentTag();
            this.__parent__._propagateValue(this); // FIXME: should this be a utility function?
        } else {
            Log.global.warn("WARNING: port update denied.");
        }
    }

    /**
     * Obtains the value set to this port. Values are either set directly by calling set()
     * on this port, or indirectly by calling set() on a connected upstream port.
     * Will return null if the connected output did not have its value set at the current
     * logical time.
     */
    public get(): T | Absent {
        if (this.isPresent()) {
            return this.value;
        } else {
            return undefined;
        }
    }

    /**
     * Create a new port on the given reactor.
     * @param __parent__ 
     */
    constructor(protected __parent__: Reactor) {
        super(__parent__);
    }

    toString(): string {
        return this.getFullyQualifiedName();
    }
}


export class OutPort<T extends Present> extends Port<T> implements Port<T> {

    toString(): string {
        return this.getFullyQualifiedName();
    }

}

export class InPort<T extends Present> extends Port<T> {

    toString(): string {
        return this.getFullyQualifiedName();
    }

}

class Writer<T extends Present> implements Proxy<T> { // NOTE: don't export this class!

    constructor(private port: Port<T>) {
    }

    /**
    * Write a value and recursively transmit it to connected ports, which may
    * trigger downstream reactions. No action is taken if the given value is
    * null.
    * @param value The value to be written.
    */
    public set(value: T): void {
        Log.debug(this, () => "set() has been called on " + this.port.getFullyQualifiedName());
        if (value !== undefined) {
            this.port.update(this, value);
        }
    }

    public get(): T | Absent {
        return this.port.get();
    }

    public isProxyOf(port: Port<any>): boolean {
        if (this.port === port) {
            return true;
        }
        return false;
    }

    public getPort() {
        return this.port;
    }

    public toString() {
        return "Writable(" + this.port.toString() + ")";
    }
}

class EventQueue extends PrioritySet<Tag> {

    public push(event: Event<unknown>) {
        return super.push(event);
    }

    public pop(): Event<unknown> | undefined {
        return super.pop() as Event<unknown>;
    }

    public peek(): Event<unknown> | undefined {
        return super.peek() as Event<unknown>;
    }
}

class ReactionQueue extends PrioritySet<Priority> {

    public push(reaction: Reaction<unknown>) {
        return super.push(reaction);
    }

    public pop(): Reaction<unknown> {
        return super.pop() as Reaction<unknown>;
    }

    public peek(): Reaction<unknown> {
        return super.peek() as Reaction<unknown>;
    }

}

interface ReactorUtils {
    schedule(e: Event<any>): void;
    success(): void;
    failure(): void;
    requestShutdown(): void;
    getCurrentTag(): Tag;
    getCurrentLogicalTime(): TimeValue;
    getCurrentPhysicalTime(): TimeValue;
    getElapsedLogicalTime(): TimeValue;
    getElapsedPhysicalTime(): TimeValue;

}

interface Topology {
    connect<D extends Present, S extends D>(src: Port<S>, dst: Port<D>): void;
    // FIXME: disconnect
}

export class App extends Reactor { // Perhaps make this an abstract class, like reactor; omit the name parameter.

    alarm = new Alarm();

    util = new class implements ReactorUtils { // NOTE this is an inner class because some of the member fields of the app are protected.
        constructor(private app: App) {

        }
        public schedule(e: Event<any>) {
            return this.app.schedule(e);
        }

        public requestShutdown() {
            this.app._shutdown();
        }

        public success() {
            return this.app.success();
        }

        public failure() {
            return this.app.failure();
        }

        public getCurrentTag(): Tag {
            return this.app._currentTag;
        }

        public getCurrentLogicalTime(): TimeValue {
            return this.app._currentTag.time;
        }

        public getCurrentPhysicalTime(): TimeValue {
            return getCurrentPhysicalTime();
        }

        public getElapsedLogicalTime(): TimeValue {
            return this.app._currentTag.time.difference(this.app._startOfExecution);
        }

        public getElapsedPhysicalTime(): TimeValue {
            return getCurrentPhysicalTime().subtract(this.app._startOfExecution);
        }
    }(this);
    
    /**
     * Inner class to providing access to methods for changing the connection
     * topology.
     */
    topology = new class implements Topology { 
        constructor(private app: App) {}
        
        public connect<D extends Present, S extends D>(src: Port<S>, dst: Port<D>) {
            return this.app._connect(src, dst);
        }
    }(this);

    /**
     * The current time, made available so actions may be scheduled relative to it.
     */
    private _currentTag: Tag;

    /**
     * Reference to "immediate" invocation of next.
     */
    private _immediateRef: ReturnType<typeof setImmediate> | undefined;

    /**
     * The next time the execution will proceed to.
     */
    private _nextTime: TimeValue | undefined;

    /**
     * Priority set that keeps track of scheduled events.
     */
    private _eventQ = new EventQueue();

    /**
     * If not null, finish execution with success, this time interval after the
     * start of execution.
     */
    private _executionTimeout: TimeValue | undefined;

    /**
     * The time at which normal execution should terminate. When this time is
     * defined, we can assume that a shutdown event associated with this time
     * has been scheduled.
     */
    private _endOfExecution: TimeValue | undefined;

    /**
     * If false, execute with normal delays to allow physical time to catch up
     * to logical time. If true, don't wait for physical time to match logical
     * time.
     */
    private _fast: boolean;

    /**
     * Indicates whether the program should continue running once the event 
     * queue is empty.
     */
    private _keepAlive = false;

    /**
     * Priority set that keeps track of reactions at the current Logical time.
     */
    private _reactionQ = new ReactionQueue();

    /**
     * Indicates whether the app is shutting down.
     * It is important not to schedule multiple/infinite shutdown events for the app.
     */
    private _shutdownStarted: boolean = false;

    /**
     * The physical time when execution began relative to January 1, 1970 00:00:00 UTC.
     * Initialized in start().
     */
    private _startOfExecution: TimeValue;

    /**
     * Report a timer to the app so that it gets scheduled.
     * @param timer The timer to report to the app.
     */
    public _setTimer(timer: Timer) {
        Log.debug(this, () => ">>>>>>>>>>>>>>>>>>>>>>>>Setting timer: " + timer);
        let startTime;
        if (timer.offset.isZero()) {
            // getLaterTime always returns a microstep of zero, so handle the
            // zero offset case explicitly.
            startTime = this.util.getCurrentTag().getMicroStepLater();
        } else {
            startTime = this.util.getCurrentTag().getLaterTag(timer.offset);
        }
        this.schedule(new Event(timer, this.util.getCurrentTag().getLaterTag(timer.offset), null));
    }

    /**
     * Report a timer to the app so that it gets unscheduled.
     * @param timer The timer to report to the app.
     */
    public _unsetTimer(timer: Timer) {
        // push a new event onto the event queue
        // FIXME: we could either set the timer to 'inactive' to tell the 
        // scheduler to ignore future event and prevent it from rescheduling any.
        // The problem with this approach is that if, for some reason, a timer would get
        // reactivated, it could start seeing events that were scheduled prior to its
        // becoming inactive. Alternatively, we could remove the event from the queue, 
        // but we'd have to add functionality for this.
    }

    private snooze: Action<Tag> = new Action(this, Origin.logical, new TimeValue(1, 0));

    /**
     * Create a new top-level reactor.
     * @param executionTimeout Optional parameter to let the execution of the app time out.
     * @param keepAlive Optional parameter, if true allows execution to continue with an empty event queue.
     * @param fast Optional parameter, if true does not wait for physical time to catch up to logical time.
     * @param success Optional callback to be used to indicate a successful execution.
     * @param failure Optional callback to be used to indicate a failed execution.
     */
    constructor(executionTimeout: TimeValue | undefined = undefined, keepAlive: boolean = false, fast: boolean = false, public success: () => void = () => { }, public failure: () => void = () => { throw new Error("Default app failure callback") }) {
        super(null);

        //App.instances.add(this);
        this._executionTimeout = executionTimeout;
        this._keepAlive = keepAlive;
        this._fast = fast;

        // NOTE: these will be reset properly during startup.
        this._currentTag = new Tag(new TimeValue(0), 0);
        this._startOfExecution = this._currentTag.time;

        // Add default startup reaction.
        this.addMutation(
            new Triggers(this.startup),
            new Args(),
            function (this) {
                //Log.global.log("*** Starting up reactor " + (this.__parent__ as Reactor).getFullyQualifiedName());
                // If the end of execution is known at startup, schedule a 
                // shutdown event to that effect.
                // Note that we schedule shutdown one microstep later, so that
                // any event scheduled exactly at the end of execution will be
                // handled before the shutdown sequence starts.
                var app = (this.parent as App);
                // Schedule startup for all contained reactors.
                app._startupChildren();
                app._setTimers();
                app._isActive = true;
            }
        );

        // Add default shutdown reaction.
        this.addMutation(
            new Triggers(this.shutdown),
            new Args(),
            function (this) {
                var app = (this.parent as App);
                app._shutdownStarted = true;
                app._cancelNext();
                Log.global.log("*** Shutting down reactor " + app.getFullyQualifiedName());
                app._unsetTimers();
                // Schedule shutdown for all contained reactors.
                app._shutdownChildren();
                app._isActive = false;
            }
        );
    }

    static instances: Set<App> = new Set(); // FIXME: we have to remove the instance from the set when we're done with it, or this will create a memory leak.

    // getName(): string {
    //     var alias = super.getName();
    //     var count = 0;
    //     var suffix = "";
    //     if (alias == this.constructor.name) {
    //         for (let a of App.instances) {
    //             if (a !== this && alias === a.constructor.name) {
    //                 count++;
    //             }
    //         }
    //     }
    //     if (count > 0) {
    //         suffix = "(" + count + ")";
    //     }
    //     return alias + suffix;
    // }

    /**
     * Handle the next events on the event queue.
     * ----
     * Wait until physical time matches or exceeds the time of the least tag on
     * the event queue. After this wait, load the reactions triggered by all
     * events with the least tag onto the reaction queue and start executing
     * reactions in topological order. Each reaction may produce outputs, which,
     * in turn, may place additional reactions into the reaction queue. Once
     * done executing reactions for the current tag, see if the next tag has the
     * same time (but a different microstep) and repeat the steps above until
     * the next tag has both a different time and microstep. This is when we
     * yield control back to the JS event loop. We either unravel the stack by
     * invoking next through `process.nextTick()`, or we set an alarm to resume
     * processing events at a later time.
     */
    private _next() {
        var nextEvent = this._eventQ.peek();
        if (nextEvent) {
            // There is an event at the head of the event queue.

            // If it is too early to handle the next event, set a timer for it
            // (unless the "fast" option is enabled), and give back control to
            // the JS event loop.
            if (getCurrentPhysicalTime().isEarlierThan(nextEvent.tag.time) && !this._fast) {
                this.setAlarmOrYield(nextEvent.tag);
                return;
            }

            // Start processing events. Execute all reactions that are triggered
            // at the current tag in topological order. After that, if the next
            // event on the event queue has the same time (but a greater
            // microstep), repeat. This prevents JS event loop from gaining
            // control and imposing overhead. Asynchronous activity therefore
            // might get blocked, but since the results of such activities are
            // typically reported via physical actions, the tags of the
            // resulting events would be in the future, anyway.
            do {
                // Advance logical time.
                this._currentTag = nextEvent.tag;

                // Keep popping the event queue until the next event has a different tag.
                while (nextEvent != null && nextEvent.tag.isSimultaneousWith(this._currentTag)) {
                    var trigger = nextEvent.trigger;
                    this._eventQ.pop();
                    Log.debug(this, () => "Popped off the event queue: " + trigger);

                    // Handle timers.
                    if (trigger instanceof Timer) {
                        if (!trigger.period.isZero()) {
                            Log.debug(this, () => "Rescheduling timer " + trigger);

                            this.schedule(new Event(trigger,
                                this._currentTag.getLaterTag(trigger.period),
                                null));
                        }
                    }

                    // Load reactions onto the reaction queue.
                    nextEvent.trigger.update(nextEvent);
                    // Look at the next event on the queue.
                    nextEvent = this._eventQ.peek();
                }

                while (this._reactionQ.size() > 0) {
                    // FIXME: relevant for mutations:
                    // Check whether the reactor is active or not
                    // If it is inactive, all reactions, except for those
                    // in response to startup actions, should be ignored.
                    try {
                        var r = this._reactionQ.pop();
                        r.doReact();
                    } catch {
                        Log.info(this, () => "Exception occurred in reaction: " + r);
                    }
                    
                }
                Log.global.debug("Finished handling all events at current time.");

                // Peek at the event queue to see whether we can process the next event
                // or should give control back to the JS event loop.
                nextEvent = this._eventQ.peek();

            } while (nextEvent && this._currentTag.time.isEqualTo(nextEvent.tag.time));
        }

        // Once we've reached here, either we're done processing events and the
        // next event is at a future time, or there are no more events in the
        // queue.
        if (nextEvent) {
            Log.global.debug("Event queue not empty.")
            this.setAlarmOrYield(nextEvent.tag);
        } else {
            // The queue is empty.
            if (this._endOfExecution) {
                // An end of execution has been specified; a shutdown event must
                // have been scheduled, and all shutdown events must have been
                // consumed.
                this._terminateWithSuccess();
            } else {
                // No end of execution has been specified.
                if (this._keepAlive) {
                    // Keep alive: snooze and wake up later.
                    Log.global.debug("Going to sleep.");
                    this.getSchedulable(this.snooze).schedule(0, this._currentTag);
                } else {
                    // Don't keep alive: initiate shutdown.
                    Log.global.debug("Initiating shutdown.")
                    this._shutdown();
                }
            }
        }
    }


    /**
     * Push events on the event queue. 
     * @param e Prioritized event to push onto the event queue.
     */
    public schedule(e: Event<any>) {
        let head = this._eventQ.peek();
        
        // Ignore request if shutdown has started and the event is not tied to a shutdown action.
        if (this._shutdownStarted && !(e.trigger instanceof Shutdown)) 
            return
        
        this._eventQ.push(e);

        Log.debug(this, () => "Scheduling with trigger: " + e.trigger);
        Log.debug(this, () => "Elapsed logical time in schedule: " + this.util.getElapsedLogicalTime());
        Log.debug(this, () => "Elapsed physical time in schedule: " + this.util.getElapsedPhysicalTime());
        
        // If the scheduled event has an earlier tag than whatever is at the
        // head of the queue, set a new alarm.
        if (head == undefined || e.tag.isSmallerThan(head.tag)) {
            this.setAlarmOrYield(e.tag);
        }
    }

    /**
     * Disable the alarm and clear possible immediate next.
     */
    public _cancelNext() {
        this._nextTime = undefined;
        this.alarm.unset();
        if (this._immediateRef) {
            clearImmediate(this._immediateRef);
            this._immediateRef = undefined;
        }
        this._eventQ.empty()
    }

    /**
     * 
     * @param tag 
     */
    public setAlarmOrYield(tag: Tag) {
        if (this._endOfExecution) {
            if (this._endOfExecution.isEarlierThan(tag.time)) {
                // Ignore this request if the tag is later than the end of execution.
                return;
            }
        }
        this._nextTime = tag.time;
        let physicalTime = getCurrentPhysicalTime();
        let timeout = physicalTime.difference(tag.time);
        if (physicalTime.isEarlierThan(tag.time) && !this._fast) {
            // Set an alarm to be woken up when the event's tag matches physical
            // time.
            this.alarm.set(function (this: App) {
                this._next();
            }.bind(this), timeout)
        } else {
            // Either we're in "fast" mode, or we're lagging behind.
            // Only schedule an immediate if none is already pending.
            if (!this._immediateRef) {
                this._immediateRef = setImmediate(function (this: App) {
                    this._immediateRef = undefined;
                    this._next()
                }.bind(this));
            }
        }
    }

    /**
     * Public method to push reaction on the reaction queue. 
     * @param e Prioritized reaction to push onto the reaction queue.
     */
    public _triggerReaction(r: Reaction<unknown>) {
        Log.debug(this, () => "Pushing " + r + " onto the reaction queue.")
        this._reactionQ.push(r);
    }

    /**
     * Schedule a shutdown event at the current time if no such action has been taken yet. 
     * Clear the alarm, and set the end of execution to be the current tag. 
     */
    private _shutdown(): void {
        if (!this._shutdownStarted) {
            this._endOfExecution = this._currentTag.time;

            Log.debug(this, () => "Initiating shutdown sequence.");
            Log.debug(this, () => "Setting end of execution to: " + this._endOfExecution);

            this.getSchedulable(this.shutdown).schedule(0, null);

        } else {
            Log.global.debug("Ignoring App._shutdown() call after shutdown has already started.");
        }
    }

    private _terminateWithSuccess(): void {
        this._cancelNext();
        Log.info(this, () => Log.hr);
        Log.info(this, () => ">>> End of execution at (logical) time: " + this.util.getCurrentLogicalTime());
        Log.info(this, () => ">>> Elapsed physical time: " + this.util.getElapsedPhysicalTime());
        Log.info(this, () => Log.hr);

        this.success();
    }

    private _terminateWithError(): void {
        this._cancelNext();
        Log.info(this, () => Log.hr);
        Log.info(this, () => ">>> End of execution at (logical) time: " + this.util.getCurrentLogicalTime());
        Log.info(this, () => ">>> Elapsed physical time: " + this.util.getElapsedPhysicalTime());
        Log.info(this, () => Log.hr);

        this.failure();

    }

    public _start(): void {
        Log.info(this, () => Log.hr);
        let initStart = getCurrentPhysicalTime();
        Log.global.info(">>> Initializing");

        Log.global.debug("Initiating startup sequence.")
        // Recursively check the parent attribute for this and all contained reactors and
        // and components, i.e. ports, actions, and timers have been set correctly.
        this._checkAllParents(null);
        // Obtain the precedence graph, ensure it has no cycles, 
        // and assign a priority to each reaction in the graph.
        var apg = this.getPrecedenceGraph();
        if (apg.updatePriorities()) {
            Log.global.debug("No cycles.");
        } else {
            throw new Error("Cycle in reaction graph.");
        }

        Log.debug(this, () => apg.toString());

        // Let the start of the execution be the current physical time.
        this._startOfExecution = getCurrentPhysicalTime();
        this._currentTag = new Tag(this._startOfExecution, 0);

        // If an execution timeout is defined, the end of execution be the start time plus
        // the execution timeout.
        if (this._executionTimeout != null) {
            this._endOfExecution = this._startOfExecution.add(this._executionTimeout);
            Log.debug(this, () => "Execution timeout: " + this._executionTimeout);
            // If there is a known end of execution, schedule a shutdown reaction to that effect.
            this.schedule(new Event(this.shutdown, new Tag(this._endOfExecution, 1), null));
        }

        Log.info(this, () => ">>> Spent " + this._currentTag.time.subtract(initStart as TimeValue)
            + " initializing.");
        Log.info(this, () => Log.hr);
        Log.info(this, () => Log.hr);
        Log.info(this, () => ">>> Start of execution: " + this._currentTag);
        Log.info(this, () => Log.hr);

        // Set in motion the execution of this program by scheduling startup at the current logical time.
        this.util.schedule(new Event(this.startup, this._currentTag, null));
        //this.getSchedulable(this.startup).schedule(0);
    }
}<|MERGE_RESOLUTION|>--- conflicted
+++ resolved
@@ -83,11 +83,7 @@
 /**
  * Interface for schedulable actions.
  */
-<<<<<<< HEAD
-export interface Schedulable<T> extends Readable<T> {
-=======
 export interface Schedulable<T extends Present> extends Readable<T> {
->>>>>>> ce47460d
     schedule: (extraDelay: TimeValue | 0, value: T) => void;
 }
 
